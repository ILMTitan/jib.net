/*
 * Copyright 2018 Google LLC.
 *
 * Licensed under the Apache License, Version 2.0 (the "License"); you may not
 * use this file except in compliance with the License. You may obtain a copy of
 * the License at
 *
 *      http://www.apache.org/licenses/LICENSE-2.0
 *
 * Unless required by applicable law or agreed to in writing, software
 * distributed under the License is distributed on an "AS IS" BASIS, WITHOUT
 * WARRANTIES OR CONDITIONS OF ANY KIND, either express or implied. See the
 * License for the specific language governing permissions and limitations under
 * the License.
 */

package com.google.cloud.tools.jib.maven;

import com.google.cloud.tools.jib.api.AbsoluteUnixPath;
import com.google.cloud.tools.jib.api.JavaContainerBuilder;
import com.google.cloud.tools.jib.api.JibContainerBuilder;
import com.google.cloud.tools.jib.api.RegistryImage;
import com.google.cloud.tools.jib.event.EventHandlers;
import com.google.cloud.tools.jib.event.events.LogEvent;
import com.google.cloud.tools.jib.event.events.ProgressEvent;
import com.google.cloud.tools.jib.event.events.TimerEvent;
import com.google.cloud.tools.jib.event.progress.ProgressEventHandler;
import com.google.cloud.tools.jib.filesystem.DirectoryWalker;
import com.google.cloud.tools.jib.plugins.common.ContainerizingMode;
import com.google.cloud.tools.jib.plugins.common.JavaContainerBuilderHelper;
import com.google.cloud.tools.jib.plugins.common.ProjectProperties;
import com.google.cloud.tools.jib.plugins.common.PropertyNames;
import com.google.cloud.tools.jib.plugins.common.TimerEventHandler;
import com.google.cloud.tools.jib.plugins.common.logging.ConsoleLogger;
import com.google.cloud.tools.jib.plugins.common.logging.ConsoleLoggerBuilder;
import com.google.cloud.tools.jib.plugins.common.logging.ProgressDisplayGenerator;
import com.google.cloud.tools.jib.plugins.common.logging.SingleThreadedExecutor;
import com.google.common.annotations.VisibleForTesting;
import java.io.File;
import java.io.IOException;
import java.nio.file.Path;
import java.nio.file.Paths;
import java.util.List;
import java.util.Set;
import java.util.function.Predicate;
import java.util.stream.Collectors;
import javax.annotation.Nullable;
import org.apache.maven.artifact.Artifact;
import org.apache.maven.execution.MavenSession;
import org.apache.maven.model.Plugin;
import org.apache.maven.plugin.logging.Log;
import org.apache.maven.project.MavenProject;
import org.apache.maven.shared.utils.Os;
import org.codehaus.plexus.util.xml.Xpp3Dom;

/** Obtains information about a {@link MavenProject}. */
public class MavenProjectProperties implements ProjectProperties {

  /** Used for logging during main class inference and analysis of user configuration. */
  public static final String PLUGIN_NAME = "jib-maven-plugin";

  /** Used to identify this plugin when interacting with the maven system. */
  public static final String PLUGIN_KEY = "com.google.cloud.tools:" + PLUGIN_NAME;

  /** Used to generate the User-Agent header and history metadata. */
  private static final String TOOL_NAME = "jib-maven-plugin";

  /** Used for logging during main class inference. */
  private static final String JAR_PLUGIN_NAME = "'maven-jar-plugin'";

  /**
   * @param project the {@link MavenProject} for the plugin.
   * @param session the {@link MavenSession} for the plugin.
   * @param log the Maven {@link Log} to log messages during Jib execution
   * @return a MavenProjectProperties from the given project and logger.
   */
  static MavenProjectProperties getForProject(MavenProject project, MavenSession session, Log log) {
    return new MavenProjectProperties(project, session, log);
  }

  /**
   * Gets a system property with the given name. First checks for a -D commandline argument, then
   * checks for a property defined in the POM, then returns null if neither are defined.
   *
   * @param propertyName the name of the system property
   * @param project the Maven project
   * @param session the Maven session
   * @return the value of the system property, or null if not defined
   */
  @Nullable
  public static String getProperty(
      String propertyName, @Nullable MavenProject project, @Nullable MavenSession session) {
    if (session != null && session.getSystemProperties().containsKey(propertyName)) {
      return session.getSystemProperties().getProperty(propertyName);
    }
    if (project != null && project.getProperties().containsKey(propertyName)) {
      return project.getProperties().getProperty(propertyName);
    }
    return null;
  }

  private static EventHandlers makeEventHandlers(
      MavenSession session, Log log, SingleThreadedExecutor singleThreadedExecutor) {
    ConsoleLoggerBuilder logEventHandlerBuilder =
        (isProgressFooterEnabled(session)
                ? ConsoleLoggerBuilder.rich(singleThreadedExecutor)
                : ConsoleLoggerBuilder.plain(singleThreadedExecutor).progress(log::info))
            .lifecycle(log::info);
    if (log.isDebugEnabled()) {
      logEventHandlerBuilder
          .debug(log::debug)
          // INFO messages also go to Log#debug since Log#info is used for LIFECYCLE.
          .info(log::debug);
    }
    if (log.isWarnEnabled()) {
      logEventHandlerBuilder.warn(log::warn);
    }
    if (log.isErrorEnabled()) {
      logEventHandlerBuilder.error(log::error);
    }
    ConsoleLogger consoleLogger = logEventHandlerBuilder.build();

    return EventHandlers.builder()
        .add(
            LogEvent.class,
            logEvent -> consoleLogger.log(logEvent.getLevel(), logEvent.getMessage()))
        .add(
            TimerEvent.class,
            new TimerEventHandler(message -> consoleLogger.log(LogEvent.Level.DEBUG, message)))
        .add(
            ProgressEvent.class,
            new ProgressEventHandler(
                update ->
                    consoleLogger.setFooter(
                        ProgressDisplayGenerator.generateProgressDisplay(
                            update.getProgress(), update.getUnfinishedLeafTasks()))))
        .build();
  }

  @VisibleForTesting
  static boolean isProgressFooterEnabled(MavenSession session) {
    if (!session.getRequest().isInteractiveMode()) {
      return false;
    }

    if ("plain".equals(System.getProperty(PropertyNames.CONSOLE))) {
      return false;
    }

    // Enables progress footer when ANSI is supported (Windows or System.console() not null and TERM
    // not 'dumb').
    if (Os.isFamily(Os.FAMILY_WINDOWS)) {
      return true;
    }
    return System.console() != null && !"dumb".equals(System.getenv("TERM"));
  }

  /**
   * Gets the major version number from a Java version string.
   *
   * <p>Examples: {@code "1.7" -> 7, "1.8.0_161" -> 8, "10" -> 10, "11.0.1" -> 11}
   *
   * @param versionString the string to convert
   * @return the major version number as an integer, or 0 if the string is invalid
   */
  @VisibleForTesting
  static int getVersionFromString(String versionString) {
    // Parse version starting with "1."
    if (versionString.startsWith("1.")) {
      if (versionString.length() >= 3 && Character.isDigit(versionString.charAt(2))) {
        return versionString.charAt(2) - '0';
      }
      return 0;
    }

    // Parse string starting with major version number
    int dotIndex = versionString.indexOf(".");
    try {
      if (dotIndex == -1) {
        return Integer.parseInt(versionString);
      }
      return Integer.parseInt(versionString.substring(0, versionString.indexOf(".")));
    } catch (NumberFormatException ex) {
      return 0;
    }
  }

  private final MavenProject project;
  private final MavenSession session;
  private final SingleThreadedExecutor singleThreadedExecutor = new SingleThreadedExecutor();
  private final EventHandlers eventHandlers;

  @VisibleForTesting
  MavenProjectProperties(MavenProject project, MavenSession session, Log log) {
    this.project = project;
    this.session = session;
    eventHandlers = makeEventHandlers(session, log, singleThreadedExecutor);
  }

  @Override
  public JibContainerBuilder createContainerBuilder(
<<<<<<< HEAD
      RegistryImage baseImage, ContainerizingMode containerizingMode) throws IOException {
    JavaContainerBuilder javaContainerBuilder =
        JavaContainerBuilder.from(baseImage).setAppRoot(appRoot);

=======
      RegistryImage baseImage, AbsoluteUnixPath appRoot) throws IOException {
>>>>>>> 9231d43e
    try {
      if (isWarProject()) {
        Path explodedWarPath =
            Paths.get(project.getBuild().getDirectory(), project.getBuild().getFinalName());
        return JavaContainerBuilderHelper.fromExplodedWar(javaContainerBuilder, explodedWarPath);
      }

      if (containerizingMode == ContainerizingMode.PACKAGED) {
        String jarName = project.getBuild().getFinalName() + "." + project.getPackaging();
        Path jar = Paths.get(project.getBuild().getDirectory(), jarName);
        return javaContainerBuilder
            .addDependencies(getDependencies())
            .addToClasspath(jar)
            .toContainerBuilder();
      }

      Path classesOutputDirectory = Paths.get(project.getBuild().getOutputDirectory());
      Predicate<Path> isClassFile = path -> path.getFileName().toString().endsWith(".class");

      // Add dependencies, resources, and classes
      return javaContainerBuilder
          .addResources(classesOutputDirectory, isClassFile.negate())
          .addClasses(classesOutputDirectory, isClassFile)
          .addDependencies(getDependencies())
          .toContainerBuilder();

    } catch (IOException ex) {
      throw new IOException(
          "Obtaining project build output files failed; make sure you have compiled your project "
              + "before trying to build the image. (Did you accidentally run \"mvn clean "
              + "jib:build\" instead of \"mvn clean {compile|package} jib:build\"?)",
          ex);
    }
  }

  @Override
  public List<Path> getClassFiles() throws IOException {
    return new DirectoryWalker(Paths.get(project.getBuild().getOutputDirectory())).walk().asList();
  }

  @Override
  public void waitForLoggingThread() {
    singleThreadedExecutor.shutDownAndAwaitTermination();
  }

  @Override
  public EventHandlers getEventHandlers() {
    return eventHandlers;
  }

  @Override
  public String getToolName() {
    return TOOL_NAME;
  }

  @Override
  public String getPluginName() {
    return PLUGIN_NAME;
  }

  @Nullable
  @Override
  public String getMainClassFromJar() {
    Plugin mavenJarPlugin = project.getPlugin("org.apache.maven.plugins:maven-jar-plugin");
    if (mavenJarPlugin != null) {
      Xpp3Dom jarConfiguration = (Xpp3Dom) mavenJarPlugin.getConfiguration();
      if (jarConfiguration == null) {
        return null;
      }
      Xpp3Dom archiveObject = jarConfiguration.getChild("archive");
      if (archiveObject == null) {
        return null;
      }
      Xpp3Dom manifestObject = archiveObject.getChild("manifest");
      if (manifestObject == null) {
        return null;
      }
      Xpp3Dom mainClassObject = manifestObject.getChild("mainClass");
      if (mainClassObject == null) {
        return null;
      }
      return mainClassObject.getValue();
    }
    return null;
  }

  @Override
  public Path getDefaultCacheDirectory() {
    return Paths.get(project.getBuild().getDirectory(), CACHE_DIRECTORY_NAME);
  }

  @Override
  public String getJarPluginName() {
    return JAR_PLUGIN_NAME;
  }

  /**
   * Gets whether or not the given project is a war project. This is the case for projects with
   * packaging {@code war} and {@code gwt-app}.
   *
   * @return {@code true} if the project is a war project, {@code false} if not
   */
  @Override
  public boolean isWarProject() {
    String packaging = project.getPackaging();
    return "war".equals(packaging) || "gwt-app".equals(packaging);
  }

  @Override
  public String getName() {
    return project.getArtifactId();
  }

  @Override
  public String getVersion() {
    return project.getVersion();
  }

  @Override
  public int getMajorJavaVersion() {
    // Check properties for version
    if (project.getProperties().getProperty("maven.compiler.target") != null) {
      return getVersionFromString(project.getProperties().getProperty("maven.compiler.target"));
    }
    if (project.getProperties().getProperty("maven.compiler.release") != null) {
      return getVersionFromString(project.getProperties().getProperty("maven.compiler.release"));
    }

    // Check maven-compiler-plugin for version
    Plugin mavenCompilerPlugin =
        project.getPlugin("org.apache.maven.plugins:maven-compiler-plugin");
    if (mavenCompilerPlugin != null) {
      Xpp3Dom pluginConfiguration = (Xpp3Dom) mavenCompilerPlugin.getConfiguration();
      if (pluginConfiguration != null) {
        Xpp3Dom target = pluginConfiguration.getChild("target");
        if (target != null) {
          return getVersionFromString(target.getValue());
        }
        Xpp3Dom release = pluginConfiguration.getChild("release");
        if (release != null) {
          return getVersionFromString(release.getValue());
        }
      }
    }
    return 6; // maven-compiler-plugin default is 1.6
  }

  @Override
  public boolean isOffline() {
    return session.isOffline();
  }

  private List<Path> getDependencies() {
    Set<Artifact> artifacts = project.getArtifacts();
    return artifacts.stream().map(Artifact::getFile).map(File::toPath).collect(Collectors.toList());
  }
}<|MERGE_RESOLUTION|>--- conflicted
+++ resolved
@@ -199,14 +199,11 @@
 
   @Override
   public JibContainerBuilder createContainerBuilder(
-<<<<<<< HEAD
-      RegistryImage baseImage, ContainerizingMode containerizingMode) throws IOException {
+      RegistryImage baseImage, AbsoluteUnixPath appRoot, ContainerizingMode containerizingMode)
+      throws IOException {
     JavaContainerBuilder javaContainerBuilder =
         JavaContainerBuilder.from(baseImage).setAppRoot(appRoot);
 
-=======
-      RegistryImage baseImage, AbsoluteUnixPath appRoot) throws IOException {
->>>>>>> 9231d43e
     try {
       if (isWarProject()) {
         Path explodedWarPath =
