--- conflicted
+++ resolved
@@ -97,47 +97,6 @@
     return null;
   }
 
-<<<<<<< HEAD
-  private static EventHandlers makeEventHandlers(
-      MavenSession session, Log log, SingleThreadedExecutor singleThreadedExecutor) {
-    ConsoleLoggerBuilder consoleLoggerBuilder =
-        (isProgressFooterEnabled(session)
-                ? ConsoleLoggerBuilder.rich(singleThreadedExecutor)
-                : ConsoleLoggerBuilder.plain(singleThreadedExecutor).progress(log::info))
-            .lifecycle(log::info);
-    if (log.isDebugEnabled()) {
-      consoleLoggerBuilder
-          .debug(log::debug)
-          // INFO messages also go to Log#debug since Log#info is used for LIFECYCLE.
-          .info(log::debug);
-    }
-    if (log.isWarnEnabled()) {
-      consoleLoggerBuilder.warn(log::warn);
-    }
-    if (log.isErrorEnabled()) {
-      consoleLoggerBuilder.error(log::error);
-    }
-    ConsoleLogger consoleLogger = consoleLoggerBuilder.build();
-
-    return EventHandlers.builder()
-        .add(
-            JibEventType.LOGGING,
-            logEvent -> consoleLogger.log(logEvent.getLevel(), logEvent.getMessage()))
-        .add(
-            JibEventType.TIMING,
-            new TimerEventHandler(message -> consoleLogger.log(LogEvent.Level.DEBUG, message)))
-        .add(
-            JibEventType.PROGRESS,
-            new ProgressEventHandler(
-                update ->
-                    consoleLogger.setFooter(
-                        ProgressDisplayGenerator.generateProgressDisplay(
-                            update.getProgress(), update.getUnfinishedLeafTasks()))))
-        .build();
-  }
-
-=======
->>>>>>> 75b5dc81
   @VisibleForTesting
   static boolean isProgressFooterEnabled(MavenSession session) {
     if (!session.getRequest().isInteractiveMode()) {
@@ -195,24 +154,24 @@
   MavenProjectProperties(MavenProject project, MavenSession session, Log log) {
     this.project = project;
     this.session = session;
-    ConsoleLoggerBuilder logEventHandlerBuilder =
+    ConsoleLoggerBuilder consoleLoggerBuilder =
         (isProgressFooterEnabled(session)
                 ? ConsoleLoggerBuilder.rich(singleThreadedExecutor)
                 : ConsoleLoggerBuilder.plain(singleThreadedExecutor).progress(log::info))
             .lifecycle(log::info);
     if (log.isDebugEnabled()) {
-      logEventHandlerBuilder
+      consoleLoggerBuilder
           .debug(log::debug)
           // INFO messages also go to Log#debug since Log#info is used for LIFECYCLE.
           .info(log::debug);
     }
     if (log.isWarnEnabled()) {
-      logEventHandlerBuilder.warn(log::warn);
+      consoleLoggerBuilder.warn(log::warn);
     }
     if (log.isErrorEnabled()) {
-      logEventHandlerBuilder.error(log::error);
-    }
-    this.consoleLogger = logEventHandlerBuilder.build();
+      consoleLoggerBuilder.error(log::error);
+    }
+    this.consoleLogger = consoleLoggerBuilder.build();
   }
 
   @Override
