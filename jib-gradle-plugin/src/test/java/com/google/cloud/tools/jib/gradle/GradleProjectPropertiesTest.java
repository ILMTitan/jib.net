/*
 * Copyright 2018 Google LLC.
 *
 * Licensed under the Apache License, Version 2.0 (the "License"); you may not
 * use this file except in compliance with the License. You may obtain a copy of
 * the License at
 *
 *      http://www.apache.org/licenses/LICENSE-2.0
 *
 * Unless required by applicable law or agreed to in writing, software
 * distributed under the License is distributed on an "AS IS" BASIS, WITHOUT
 * WARRANTIES OR CONDITIONS OF ANY KIND, either express or implied. See the
 * License for the specific language governing permissions and limitations under
 * the License.
 */

package com.google.cloud.tools.jib.gradle;

import com.google.cloud.tools.jib.api.AbsoluteUnixPath;
import com.google.cloud.tools.jib.api.CacheDirectoryCreationException;
import com.google.cloud.tools.jib.api.Containerizer;
import com.google.cloud.tools.jib.api.FilePermissions;
import com.google.cloud.tools.jib.api.InvalidImageReferenceException;
import com.google.cloud.tools.jib.api.JavaContainerBuilder;
import com.google.cloud.tools.jib.api.JavaContainerBuilder.LayerType;
import com.google.cloud.tools.jib.api.JibContainerBuilder;
import com.google.cloud.tools.jib.api.JibContainerBuilderTestHelper;
import com.google.cloud.tools.jib.api.LayerConfiguration;
import com.google.cloud.tools.jib.api.LayerEntry;
import com.google.cloud.tools.jib.api.RegistryImage;
import com.google.cloud.tools.jib.configuration.BuildConfiguration;
import com.google.cloud.tools.jib.plugins.common.ContainerizingMode;
import com.google.common.collect.ImmutableList;
import com.google.common.collect.ImmutableMap;
import com.google.common.collect.ImmutableSet;
import com.google.common.io.Resources;
import com.google.common.util.concurrent.MoreExecutors;
import java.io.File;
import java.io.IOException;
import java.net.URISyntaxException;
import java.nio.file.Files;
import java.nio.file.Path;
import java.nio.file.Paths;
import java.util.Arrays;
import java.util.Collections;
import java.util.HashSet;
import java.util.List;
import java.util.Set;
import java.util.function.Function;
import java.util.stream.Collectors;
import org.gradle.StartParameter;
import org.gradle.api.JavaVersion;
import org.gradle.api.Project;
import org.gradle.api.file.FileCollection;
import org.gradle.api.internal.file.AbstractFileCollection;
import org.gradle.api.internal.file.FileResolver;
import org.gradle.api.invocation.Gradle;
import org.gradle.api.java.archives.Manifest;
import org.gradle.api.java.archives.internal.DefaultManifest;
import org.gradle.api.logging.Logger;
import org.gradle.api.logging.configuration.ConsoleOutput;
import org.gradle.api.plugins.Convention;
import org.gradle.api.plugins.JavaPluginConvention;
import org.gradle.api.plugins.WarPluginConvention;
import org.gradle.api.tasks.SourceSet;
import org.gradle.api.tasks.SourceSetContainer;
import org.gradle.api.tasks.SourceSetOutput;
import org.gradle.api.tasks.TaskContainer;
import org.gradle.api.tasks.TaskDependency;
import org.gradle.api.tasks.bundling.War;
import org.gradle.jvm.tasks.Jar;
import org.hamcrest.CoreMatchers;
import org.junit.Assert;
import org.junit.Assume;
import org.junit.Before;
import org.junit.Rule;
import org.junit.Test;
import org.junit.rules.TemporaryFolder;
import org.junit.runner.RunWith;
import org.mockito.Mock;
import org.mockito.Mockito;
import org.mockito.junit.MockitoJUnitRunner;

/** Test for {@link GradleProjectProperties}. */
@RunWith(MockitoJUnitRunner.class)
public class GradleProjectPropertiesTest {

  /** Implementation of {@link FileCollection} that just holds a set of {@link File}s. */
  private static class TestFileCollection extends AbstractFileCollection {

    private final Set<File> files;

    private TestFileCollection(Set<Path> files) {
      this.files = files.stream().map(Path::toFile).collect(Collectors.toSet());
    }

    @Override
    public String getDisplayName() {
      return null;
    }

    @Override
    public Set<File> getFiles() {
      return files;
    }

    @Override
    public TaskDependency getBuildDependencies() {
      return task -> Collections.emptySet();
    }
  }

  /** Helper for reading back layers in a {@code BuildConfiguration}. */
  private static class ContainerBuilderLayers {

    private final List<LayerConfiguration> resourcesLayerEntries;
    private final List<LayerConfiguration> classesLayerEntries;
    private final List<LayerConfiguration> dependenciesLayerEntries;
    private final List<LayerConfiguration> snapshotsLayerEntries;

    private ContainerBuilderLayers(BuildConfiguration configuration) {
      resourcesLayerEntries =
          getLayerConfigurationsByName(configuration, LayerType.RESOURCES.getName());
      classesLayerEntries =
          getLayerConfigurationsByName(configuration, LayerType.CLASSES.getName());
      dependenciesLayerEntries =
          getLayerConfigurationsByName(configuration, LayerType.DEPENDENCIES.getName());
      snapshotsLayerEntries =
          getLayerConfigurationsByName(configuration, LayerType.SNAPSHOT_DEPENDENCIES.getName());
    }
  }

  private static List<LayerConfiguration> getLayerConfigurationsByName(
      BuildConfiguration buildConfiguration, String name) {
    return buildConfiguration
        .getLayerConfigurations()
        .stream()
        .filter(layer -> layer.getName().equals(name))
        .collect(Collectors.toList());
  }

  private static <T> void assertLayerEntriesUnordered(
      List<T> expectedPaths, List<LayerEntry> entries, Function<LayerEntry, T> fieldSelector) {
    List<T> expected = expectedPaths.stream().sorted().collect(Collectors.toList());
    List<T> actual = entries.stream().map(fieldSelector).sorted().collect(Collectors.toList());
    Assert.assertEquals(expected, actual);
  }

  private static void assertSourcePathsUnordered(
      List<Path> expectedPaths, List<LayerEntry> entries) {
    assertLayerEntriesUnordered(expectedPaths, entries, LayerEntry::getSourceFile);
  }

  private static void assertExtractionPathsUnordered(
      List<String> expectedPaths, List<LayerEntry> entries) {
    assertLayerEntriesUnordered(
        expectedPaths, entries, layerEntry -> layerEntry.getExtractionPath().toString());
  }

  private static Path getResource(String path) throws URISyntaxException {
    return Paths.get(Resources.getResource(path).toURI());
  }

  @Rule public final TemporaryFolder temporaryFolder = new TemporaryFolder();

  @Mock private FileResolver mockFileResolver;
  @Mock private Jar mockJar;
  @Mock private Jar mockJar2;
  @Mock private Project mockProject;
  @Mock private Convention mockConvention;
  @Mock private WarPluginConvention mockWarPluginConvention;
  @Mock private TaskContainer mockTaskContainer;
  @Mock private Logger mockLogger;
  @Mock private Gradle mockGradle;
  @Mock private StartParameter mockStartParameter;
  @Mock private JavaPluginConvention mockJavaPluginConvention;
  @Mock private SourceSetContainer mockSourceSetContainer;
  @Mock private SourceSet mockMainSourceSet;
  @Mock private SourceSetOutput mockMainSourceSetOutput;
  @Mock private TaskContainer taskContainer;
  @Mock private War war;

  private Manifest manifest;
  private GradleProjectProperties gradleProjectProperties;

  @Before
  public void setup() throws URISyntaxException, IOException {
    manifest = new DefaultManifest(mockFileResolver);
    Mockito.when(mockProject.getConvention()).thenReturn(mockConvention);
    Mockito.when(mockConvention.getPlugin(JavaPluginConvention.class))
        .thenReturn(mockJavaPluginConvention);
    Mockito.when(mockJavaPluginConvention.getSourceSets()).thenReturn(mockSourceSetContainer);
    Mockito.when(mockProject.getTasks()).thenReturn(mockTaskContainer);
    Mockito.when(mockJar.getManifest()).thenReturn(manifest);
    Mockito.when(mockProject.getGradle()).thenReturn(mockGradle);
    Mockito.when(mockGradle.getStartParameter()).thenReturn(mockStartParameter);
    Mockito.when(mockStartParameter.getConsoleOutput()).thenReturn(ConsoleOutput.Auto);

    Set<Path> classesFiles = ImmutableSet.of(getResource("gradle/application/classes"));
    FileCollection classesFileCollection = new TestFileCollection(classesFiles);
    Path resourcesOutputDir = getResource("gradle/application/resources");

    Set<Path> allFiles = new HashSet<>(classesFiles);
    allFiles.add(resourcesOutputDir);
    allFiles.add(getResource("gradle/application/dependencies/library.jarC.jar"));
    allFiles.add(getResource("gradle/application/dependencies/libraryB.jar"));
    allFiles.add(getResource("gradle/application/dependencies/libraryA.jar"));
    allFiles.add(getResource("gradle/application/dependencies/dependency-1.0.0.jar"));
    allFiles.add(getResource("gradle/application/dependencies/more/dependency-1.0.0.jar"));
    allFiles.add(getResource("gradle/application/dependencies/another/one/dependency-1.0.0.jar"));
    allFiles.add(getResource("gradle/application/dependencies/dependencyX-1.0.0-SNAPSHOT.jar"));
    FileCollection runtimeFileCollection = new TestFileCollection(allFiles);

    Mockito.when(mockSourceSetContainer.getByName("main")).thenReturn(mockMainSourceSet);
    Mockito.when(mockMainSourceSet.getOutput()).thenReturn(mockMainSourceSetOutput);
    Mockito.when(mockMainSourceSetOutput.getClassesDirs()).thenReturn(classesFileCollection);
    Mockito.when(mockMainSourceSetOutput.getResourcesDir()).thenReturn(resourcesOutputDir.toFile());
    Mockito.when(mockMainSourceSet.getRuntimeClasspath()).thenReturn(runtimeFileCollection);

    // We can't commit an empty directory in Git, so create (if not exist).
    Path emptyDirectory =
        getResource("gradle/webapp").resolve("jib-exploded-war/WEB-INF/classes/empty_dir");
    Files.createDirectories(emptyDirectory);

    gradleProjectProperties = new GradleProjectProperties(mockProject, mockLogger);
  }

  @Test
  public void testGetMainClassFromJar_success() {
    manifest.attributes(ImmutableMap.of("Main-Class", "some.main.class"));
    Mockito.when(mockProject.getTasksByName("jar", false)).thenReturn(ImmutableSet.of(mockJar));
    Assert.assertEquals("some.main.class", gradleProjectProperties.getMainClassFromJar());
  }

  @Test
  public void testGetMainClassFromJar_missing() {
    Mockito.when(mockProject.getTasksByName("jar", false)).thenReturn(Collections.emptySet());
    Assert.assertNull(gradleProjectProperties.getMainClassFromJar());
  }

  @Test
  public void testGetMainClassFromJar_multiple() {
    manifest.attributes(ImmutableMap.of("Main-Class", "some.main.class"));
    Mockito.when(mockProject.getTasksByName("jar", false))
        .thenReturn(ImmutableSet.of(mockJar, mockJar2));
    Assert.assertNull(gradleProjectProperties.getMainClassFromJar());
  }

  @Test
  public void testIsWarProject() throws URISyntaxException {
    setUpWarProject(getResource("gradle/webapp"));
    Assert.assertTrue(gradleProjectProperties.isWarProject());
  }

  @Test
  public void testGetWar_warProject() throws URISyntaxException {
    setUpWarProject(getResource("gradle/webapp"));
    Assert.assertNotNull(TaskCommon.getWarTask(mockProject));
  }

  @Test
  public void testGetWar_noWarPlugin() throws URISyntaxException {
    setUpWarProject(getResource("gradle/webapp"));
    Mockito.when(mockConvention.findPlugin(WarPluginConvention.class)).thenReturn(null);

    Assert.assertNull(TaskCommon.getWarTask(mockProject));
  }

  @Test
  public void testGetWar_noWarTask() {
    Assert.assertNull(TaskCommon.getWarTask(mockProject));
  }

  @Test
  public void testConvertPermissionsMap() {
    Assert.assertEquals(
        ImmutableMap.of(
            AbsoluteUnixPath.get("/test/folder/file1"),
            FilePermissions.fromOctalString("123"),
            AbsoluteUnixPath.get("/test/file2"),
            FilePermissions.fromOctalString("456")),
        TaskCommon.convertPermissionsMap(
            ImmutableMap.of("/test/folder/file1", "123", "/test/file2", "456")));

    try {
      TaskCommon.convertPermissionsMap(ImmutableMap.of("a path", "not valid permission"));
      Assert.fail();
    } catch (IllegalArgumentException ignored) {
      // pass
    }
  }

  @Test
  public void testGetMajorJavaVersion() {
    Mockito.when(mockConvention.findPlugin(JavaPluginConvention.class))
        .thenReturn(mockJavaPluginConvention);

    Mockito.when(mockJavaPluginConvention.getTargetCompatibility())
        .thenReturn(JavaVersion.VERSION_1_3);
    Assert.assertEquals(3, gradleProjectProperties.getMajorJavaVersion());

    Mockito.when(mockJavaPluginConvention.getTargetCompatibility())
        .thenReturn(JavaVersion.VERSION_11);
    Assert.assertEquals(11, gradleProjectProperties.getMajorJavaVersion());

    Mockito.when(mockJavaPluginConvention.getTargetCompatibility())
        .thenReturn(JavaVersion.VERSION_1_9);
    Assert.assertEquals(9, gradleProjectProperties.getMajorJavaVersion());
  }

  @Test
  public void testGetMajorJavaVersion_jvm8() {
    Assume.assumeThat(JavaVersion.current(), CoreMatchers.is(JavaVersion.VERSION_1_8));

    Assert.assertEquals(8, gradleProjectProperties.getMajorJavaVersion());
  }

  @Test
  public void testGetMajorJavaVersion_jvm11() {
    Assume.assumeThat(JavaVersion.current(), CoreMatchers.is(JavaVersion.VERSION_11));

    Assert.assertEquals(11, gradleProjectProperties.getMajorJavaVersion());
  }

  @Test
  public void testCreateContainerBuilder_correctFiles()
      throws URISyntaxException, IOException, InvalidImageReferenceException,
          CacheDirectoryCreationException {
    BuildConfiguration configuration = setupBuildConfiguration("/app");
    ContainerBuilderLayers layers = new ContainerBuilderLayers(configuration);

    Path applicationDirectory = getResource("gradle/application");
    assertSourcePathsUnordered(
        ImmutableList.of(
            applicationDirectory.resolve("dependencies/dependencyX-1.0.0-SNAPSHOT.jar")),
        layers.snapshotsLayerEntries.get(0).getLayerEntries());
    assertSourcePathsUnordered(
        ImmutableList.of(
            applicationDirectory.resolve("dependencies/dependency-1.0.0.jar"),
            applicationDirectory.resolve("dependencies/more/dependency-1.0.0.jar"),
            applicationDirectory.resolve("dependencies/another/one/dependency-1.0.0.jar"),
            applicationDirectory.resolve("dependencies/libraryA.jar"),
            applicationDirectory.resolve("dependencies/libraryB.jar"),
            applicationDirectory.resolve("dependencies/library.jarC.jar")),
        layers.dependenciesLayerEntries.get(0).getLayerEntries());
    assertSourcePathsUnordered(
        ImmutableList.of(
            applicationDirectory.resolve("resources/resourceA"),
            applicationDirectory.resolve("resources/resourceB"),
            applicationDirectory.resolve("resources/world")),
        layers.resourcesLayerEntries.get(0).getLayerEntries());
    assertSourcePathsUnordered(
        ImmutableList.of(
            applicationDirectory.resolve("classes/HelloWorld.class"),
            applicationDirectory.resolve("classes/some.class")),
        layers.classesLayerEntries.get(0).getLayerEntries());
  }

  @Test
  public void testCreateContainerBuilder_noClassesFiles() throws InvalidImageReferenceException {
    Path nonexistentFile = Paths.get("/nonexistent/file");
    Mockito.when(mockMainSourceSetOutput.getClassesDirs())
        .thenReturn(new TestFileCollection(ImmutableSet.of(nonexistentFile)));
    gradleProjectProperties.createContainerBuilder(
<<<<<<< HEAD
        RegistryImage.named("base"), ContainerizingMode.EXPLODED);
=======
        RegistryImage.named("base"), AbsoluteUnixPath.get("/anything"));
>>>>>>> 9231d43e
    Mockito.verify(mockLogger).warn("No classes files were found - did you compile your project?");
  }

  @Test
  public void testCreateContainerBuilder_nonDefaultAppRoot()
      throws IOException, InvalidImageReferenceException, CacheDirectoryCreationException {
    BuildConfiguration configuration = setupBuildConfiguration("/my/app");
    ContainerBuilderLayers layers = new ContainerBuilderLayers(configuration);

    assertExtractionPathsUnordered(
        Arrays.asList(
            "/my/app/libs/dependency-1.0.0-770.jar",
            "/my/app/libs/dependency-1.0.0-200.jar",
            "/my/app/libs/dependency-1.0.0-480.jar",
            "/my/app/libs/libraryA.jar",
            "/my/app/libs/libraryB.jar",
            "/my/app/libs/library.jarC.jar"),
        layers.dependenciesLayerEntries.get(0).getLayerEntries());
    assertExtractionPathsUnordered(
        Collections.singletonList("/my/app/libs/dependencyX-1.0.0-SNAPSHOT.jar"),
        layers.snapshotsLayerEntries.get(0).getLayerEntries());
    assertExtractionPathsUnordered(
        Arrays.asList(
            "/my/app/resources/resourceA",
            "/my/app/resources/resourceB",
            "/my/app/resources/world"),
        layers.resourcesLayerEntries.get(0).getLayerEntries());
    assertExtractionPathsUnordered(
        Arrays.asList("/my/app/classes/HelloWorld.class", "/my/app/classes/some.class"),
        layers.classesLayerEntries.get(0).getLayerEntries());
  }

  @Test
  public void testCreateContainerBuilder_defaultAppRoot()
      throws IOException, InvalidImageReferenceException, CacheDirectoryCreationException {
    BuildConfiguration configuration =
        setupBuildConfiguration(JavaContainerBuilder.DEFAULT_APP_ROOT);
    ContainerBuilderLayers layers = new ContainerBuilderLayers(configuration);
    assertExtractionPathsUnordered(
        Arrays.asList(
            "/app/libs/dependency-1.0.0-770.jar",
            "/app/libs/dependency-1.0.0-200.jar",
            "/app/libs/dependency-1.0.0-480.jar",
            "/app/libs/libraryA.jar",
            "/app/libs/libraryB.jar",
            "/app/libs/library.jarC.jar"),
        layers.dependenciesLayerEntries.get(0).getLayerEntries());
    assertExtractionPathsUnordered(
        Collections.singletonList("/app/libs/dependencyX-1.0.0-SNAPSHOT.jar"),
        layers.snapshotsLayerEntries.get(0).getLayerEntries());
    assertExtractionPathsUnordered(
        Arrays.asList(
            "/app/resources/resourceA", "/app/resources/resourceB", "/app/resources/world"),
        layers.resourcesLayerEntries.get(0).getLayerEntries());
    assertExtractionPathsUnordered(
        Arrays.asList("/app/classes/HelloWorld.class", "/app/classes/some.class"),
        layers.classesLayerEntries.get(0).getLayerEntries());
  }

  @Test
  public void testCreateContainerBuilder_war()
      throws URISyntaxException, IOException, InvalidImageReferenceException,
          CacheDirectoryCreationException {
    Path webAppDirectory = getResource("gradle/webapp");
    setUpWarProject(webAppDirectory);

    BuildConfiguration configuration = setupBuildConfiguration("/my/app");
    ContainerBuilderLayers layers = new ContainerBuilderLayers(configuration);
    assertSourcePathsUnordered(
        ImmutableList.of(
            webAppDirectory.resolve("jib-exploded-war/WEB-INF/lib/dependency-1.0.0.jar")),
        layers.dependenciesLayerEntries.get(0).getLayerEntries());
    assertSourcePathsUnordered(
        ImmutableList.of(
            webAppDirectory.resolve("jib-exploded-war/WEB-INF/lib/dependencyX-1.0.0-SNAPSHOT.jar")),
        layers.snapshotsLayerEntries.get(0).getLayerEntries());
    assertSourcePathsUnordered(
        ImmutableList.of(
            webAppDirectory.resolve("jib-exploded-war/META-INF"),
            webAppDirectory.resolve("jib-exploded-war/META-INF/context.xml"),
            webAppDirectory.resolve("jib-exploded-war/Test.jsp"),
            webAppDirectory.resolve("jib-exploded-war/WEB-INF"),
            webAppDirectory.resolve("jib-exploded-war/WEB-INF/classes"),
            webAppDirectory.resolve("jib-exploded-war/WEB-INF/classes/empty_dir"),
            webAppDirectory.resolve("jib-exploded-war/WEB-INF/classes/package"),
            webAppDirectory.resolve("jib-exploded-war/WEB-INF/classes/package/test.properties"),
            webAppDirectory.resolve("jib-exploded-war/WEB-INF/lib"),
            webAppDirectory.resolve("jib-exploded-war/WEB-INF/web.xml")),
        layers.resourcesLayerEntries.get(0).getLayerEntries());
    assertSourcePathsUnordered(
        ImmutableList.of(
            webAppDirectory.resolve("jib-exploded-war/WEB-INF/classes/HelloWorld.class"),
            webAppDirectory.resolve("jib-exploded-war/WEB-INF/classes/empty_dir"),
            webAppDirectory.resolve("jib-exploded-war/WEB-INF/classes/package"),
            webAppDirectory.resolve("jib-exploded-war/WEB-INF/classes/package/Other.class")),
        layers.classesLayerEntries.get(0).getLayerEntries());

    assertExtractionPathsUnordered(
        Collections.singletonList("/my/app/WEB-INF/lib/dependency-1.0.0.jar"),
        layers.dependenciesLayerEntries.get(0).getLayerEntries());
    assertExtractionPathsUnordered(
        Collections.singletonList("/my/app/WEB-INF/lib/dependencyX-1.0.0-SNAPSHOT.jar"),
        layers.snapshotsLayerEntries.get(0).getLayerEntries());
    assertExtractionPathsUnordered(
        Arrays.asList(
            "/my/app/META-INF",
            "/my/app/META-INF/context.xml",
            "/my/app/Test.jsp",
            "/my/app/WEB-INF",
            "/my/app/WEB-INF/classes",
            "/my/app/WEB-INF/classes/empty_dir",
            "/my/app/WEB-INF/classes/package",
            "/my/app/WEB-INF/classes/package/test.properties",
            "/my/app/WEB-INF/lib",
            "/my/app/WEB-INF/web.xml"),
        layers.resourcesLayerEntries.get(0).getLayerEntries());
    assertExtractionPathsUnordered(
        Arrays.asList(
            "/my/app/WEB-INF/classes/HelloWorld.class",
            "/my/app/WEB-INF/classes/empty_dir",
            "/my/app/WEB-INF/classes/package",
            "/my/app/WEB-INF/classes/package/Other.class"),
        layers.classesLayerEntries.get(0).getLayerEntries());
  }

  @Test
  public void testCreateContainerBuilder_defaultWebAppRoot()
      throws URISyntaxException, IOException, InvalidImageReferenceException,
          CacheDirectoryCreationException {
    setUpWarProject(getResource("gradle/webapp"));

    BuildConfiguration configuration =
        setupBuildConfiguration(JavaContainerBuilder.DEFAULT_WEB_APP_ROOT);
    ContainerBuilderLayers layers = new ContainerBuilderLayers(configuration);
    assertExtractionPathsUnordered(
        Collections.singletonList("/jetty/webapps/ROOT/WEB-INF/lib/dependency-1.0.0.jar"),
        layers.dependenciesLayerEntries.get(0).getLayerEntries());
    assertExtractionPathsUnordered(
        Collections.singletonList("/jetty/webapps/ROOT/WEB-INF/lib/dependencyX-1.0.0-SNAPSHOT.jar"),
        layers.snapshotsLayerEntries.get(0).getLayerEntries());
    assertExtractionPathsUnordered(
        Arrays.asList(
            "/jetty/webapps/ROOT/META-INF",
            "/jetty/webapps/ROOT/META-INF/context.xml",
            "/jetty/webapps/ROOT/Test.jsp",
            "/jetty/webapps/ROOT/WEB-INF",
            "/jetty/webapps/ROOT/WEB-INF/classes",
            "/jetty/webapps/ROOT/WEB-INF/classes/empty_dir",
            "/jetty/webapps/ROOT/WEB-INF/classes/package",
            "/jetty/webapps/ROOT/WEB-INF/classes/package/test.properties",
            "/jetty/webapps/ROOT/WEB-INF/lib",
            "/jetty/webapps/ROOT/WEB-INF/web.xml"),
        layers.resourcesLayerEntries.get(0).getLayerEntries());
    assertExtractionPathsUnordered(
        Arrays.asList(
            "/jetty/webapps/ROOT/WEB-INF/classes/HelloWorld.class",
            "/jetty/webapps/ROOT/WEB-INF/classes/empty_dir",
            "/jetty/webapps/ROOT/WEB-INF/classes/package",
            "/jetty/webapps/ROOT/WEB-INF/classes/package/Other.class"),
        layers.classesLayerEntries.get(0).getLayerEntries());
  }

  @Test
  public void testCreateContainerBuilder_noErrorIfWebInfClassesDoesNotExist()
      throws IOException, InvalidImageReferenceException, CacheDirectoryCreationException {
    temporaryFolder.newFolder("jib-exploded-war", "WEB-INF", "lib");
    setUpWarProject(temporaryFolder.getRoot().toPath());
    setupBuildConfiguration(JavaContainerBuilder.DEFAULT_WEB_APP_ROOT); // should pass
  }

  @Test
  public void testCreateContainerBuilder_noErrorIfWebInfLibDoesNotExist()
      throws IOException, InvalidImageReferenceException, CacheDirectoryCreationException {
    temporaryFolder.newFolder("jib-exploded-war", "WEB-INF", "classes");
    setUpWarProject(temporaryFolder.getRoot().toPath());
    setupBuildConfiguration(JavaContainerBuilder.DEFAULT_WEB_APP_ROOT); // should pass
  }

  @Test
  public void testCreateContainerBuilder_noErrorIfWebInfDoesNotExist()
      throws IOException, InvalidImageReferenceException, CacheDirectoryCreationException {
    temporaryFolder.newFolder("jib-exploded-war");
    setUpWarProject(temporaryFolder.getRoot().toPath());
    setupBuildConfiguration(JavaContainerBuilder.DEFAULT_WEB_APP_ROOT); // should pass
  }

  private BuildConfiguration setupBuildConfiguration(String appRoot)
      throws InvalidImageReferenceException, IOException, CacheDirectoryCreationException {
    JibContainerBuilder jibContainerBuilder =
<<<<<<< HEAD
        new GradleProjectProperties(mockProject, mockLogger, AbsoluteUnixPath.get(appRoot))
            .createContainerBuilder(RegistryImage.named("base"), ContainerizingMode.EXPLODED);
=======
        new GradleProjectProperties(mockProject, mockLogger)
            .createContainerBuilder(RegistryImage.named("base"), AbsoluteUnixPath.get(appRoot));
>>>>>>> 9231d43e
    return JibContainerBuilderTestHelper.toBuildConfiguration(
        jibContainerBuilder,
        Containerizer.to(RegistryImage.named("to"))
            .setExecutorService(MoreExecutors.newDirectExecutorService()));
  }

  private void setUpWarProject(Path webAppDirectory) {
    Mockito.when(mockProject.getBuildDir()).thenReturn(webAppDirectory.toFile());
    Mockito.when(mockProject.getConvention()).thenReturn(mockConvention);
    Mockito.when(mockConvention.findPlugin(WarPluginConvention.class))
        .thenReturn(mockWarPluginConvention);
    Mockito.when(mockWarPluginConvention.getProject()).thenReturn(mockProject);
    Mockito.when(mockProject.getTasks()).thenReturn(taskContainer);
    Mockito.when(taskContainer.findByName("war")).thenReturn(war);
  }
}<|MERGE_RESOLUTION|>--- conflicted
+++ resolved
@@ -362,11 +362,9 @@
     Mockito.when(mockMainSourceSetOutput.getClassesDirs())
         .thenReturn(new TestFileCollection(ImmutableSet.of(nonexistentFile)));
     gradleProjectProperties.createContainerBuilder(
-<<<<<<< HEAD
-        RegistryImage.named("base"), ContainerizingMode.EXPLODED);
-=======
-        RegistryImage.named("base"), AbsoluteUnixPath.get("/anything"));
->>>>>>> 9231d43e
+        RegistryImage.named("base"),
+        AbsoluteUnixPath.get("/anything"),
+        ContainerizingMode.EXPLODED);
     Mockito.verify(mockLogger).warn("No classes files were found - did you compile your project?");
   }
 
@@ -556,13 +554,11 @@
   private BuildConfiguration setupBuildConfiguration(String appRoot)
       throws InvalidImageReferenceException, IOException, CacheDirectoryCreationException {
     JibContainerBuilder jibContainerBuilder =
-<<<<<<< HEAD
-        new GradleProjectProperties(mockProject, mockLogger, AbsoluteUnixPath.get(appRoot))
-            .createContainerBuilder(RegistryImage.named("base"), ContainerizingMode.EXPLODED);
-=======
         new GradleProjectProperties(mockProject, mockLogger)
-            .createContainerBuilder(RegistryImage.named("base"), AbsoluteUnixPath.get(appRoot));
->>>>>>> 9231d43e
+            .createContainerBuilder(
+                RegistryImage.named("base"),
+                AbsoluteUnixPath.get(appRoot),
+                ContainerizingMode.EXPLODED);
     return JibContainerBuilderTestHelper.toBuildConfiguration(
         jibContainerBuilder,
         Containerizer.to(RegistryImage.named("to"))
