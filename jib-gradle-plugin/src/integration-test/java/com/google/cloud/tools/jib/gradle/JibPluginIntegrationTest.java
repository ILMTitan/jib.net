/*
 * Copyright 2018 Google LLC. All rights reserved.
 *
 * Licensed under the Apache License, Version 2.0 (the "License"); you may not
 * use this file except in compliance with the License. You may obtain a copy of
 * the License at
 *
 *      http://www.apache.org/licenses/LICENSE-2.0
 *
 * Unless required by applicable law or agreed to in writing, software
 * distributed under the License is distributed on an "AS IS" BASIS, WITHOUT
 * WARRANTIES OR CONDITIONS OF ANY KIND, either express or implied. See the
 * License for the specific language governing permissions and limitations under
 * the License.
 */

package com.google.cloud.tools.jib.gradle;

import com.google.cloud.tools.jib.Command;
import com.google.cloud.tools.jib.IntegrationTestingConfiguration;
import com.google.cloud.tools.jib.registry.LocalRegistry;
import java.io.IOException;
import java.nio.file.Files;
import java.time.Instant;
import org.gradle.testkit.runner.BuildResult;
import org.gradle.testkit.runner.BuildTask;
import org.gradle.testkit.runner.TaskOutcome;
import org.gradle.testkit.runner.UnexpectedBuildFailure;
import org.hamcrest.CoreMatchers;
import org.junit.Assert;
import org.junit.Before;
import org.junit.ClassRule;
import org.junit.Test;

/** Integration tests for {@link JibPlugin}. */
public class JibPluginIntegrationTest {

  @ClassRule
  public static final LocalRegistry localRegistry1 =
      new LocalRegistry(5000, "testuser", "testpassword");

  @ClassRule
  public static final LocalRegistry localRegistry2 =
      new LocalRegistry(6000, "testuser2", "testpassword2");

  @ClassRule public static final TestProject emptyTestProject = new TestProject("empty");

  @ClassRule public static final TestProject simpleTestProject = new TestProject("simple");

  @ClassRule
  public static final TestProject defaultTargetTestProject = new TestProject("default-target");

  private static String buildAndRun(TestProject testProject, String imageReference)
      throws IOException, InterruptedException {
    BuildResult buildResult =
        testProject.build(
            "clean", JibPlugin.BUILD_IMAGE_TASK_NAME, "-D_TARGET_IMAGE=" + imageReference);
    assertBuildSuccess(buildResult, JibPlugin.BUILD_IMAGE_TASK_NAME, "Built and pushed image as ");
    Assert.assertThat(buildResult.getOutput(), CoreMatchers.containsString(imageReference));

    new Command("docker", "pull", imageReference).run();
<<<<<<< HEAD
    assertHasEntrypoint(imageReference);
    assertHasExposedPorts(imageReference);
=======
    assertDockerInspect(imageReference);
>>>>>>> 4932ade9
    return new Command("docker", "run", imageReference).run();
  }

  private static String buildAndRunComplex(
      String imageReference, String username, String password, LocalRegistry targetRegistry)
      throws IOException, InterruptedException {
    BuildResult buildResult =
        simpleTestProject.build(
            "clean",
            JibPlugin.BUILD_IMAGE_TASK_NAME,
            "-D_TARGET_IMAGE=" + imageReference,
            "-D_TARGET_USERNAME=" + username,
            "-D_TARGET_PASSWORD=" + password,
            "-DsendCredentialsOverHttp=true",
            "-b=complex-build.gradle");

    assertBuildSuccess(buildResult, JibPlugin.BUILD_IMAGE_TASK_NAME, "Built and pushed image as ");
    Assert.assertThat(buildResult.getOutput(), CoreMatchers.containsString(imageReference));

    targetRegistry.pull(imageReference);
<<<<<<< HEAD
    assertHasEntrypoint(imageReference);
    assertHasExposedPorts(imageReference);
    assertHasLabels(imageReference);
=======
    assertDockerInspect(imageReference);
>>>>>>> 4932ade9
    return new Command("docker", "run", imageReference).run();
  }

  private static String buildToDockerDaemonAndRun(TestProject testProject, String imageReference)
      throws IOException, InterruptedException {
    BuildResult buildResult =
        testProject.build(
            "clean", JibPlugin.BUILD_DOCKER_TASK_NAME, "-D_TARGET_IMAGE=" + imageReference);
    assertBuildSuccess(
        buildResult, JibPlugin.BUILD_DOCKER_TASK_NAME, "Built image to Docker daemon as ");
    Assert.assertThat(buildResult.getOutput(), CoreMatchers.containsString(imageReference));

<<<<<<< HEAD
    assertHasEntrypoint(imageReference);
    assertHasExposedPorts(imageReference);
    assertHasLabels(imageReference);
=======
    assertDockerInspect(imageReference);
>>>>>>> 4932ade9
    return new Command("docker", "run", imageReference).run();
  }

  /**
   * Asserts that the test project build output indicates a success.
   *
   * @param buildResult the builds results of the project under test
   * @param taskName the name of the Jib task that was run
   * @param successMessage a Jib-specific success message to check for
   */
  private static void assertBuildSuccess(
      BuildResult buildResult, String taskName, String successMessage) {
    BuildTask classesTask = buildResult.task(":classes");
    BuildTask jibTask = buildResult.task(":" + taskName);

    Assert.assertNotNull(classesTask);
    Assert.assertEquals(TaskOutcome.SUCCESS, classesTask.getOutcome());
    Assert.assertNotNull(jibTask);
    Assert.assertEquals(TaskOutcome.SUCCESS, jibTask.getOutcome());
    Assert.assertThat(buildResult.getOutput(), CoreMatchers.containsString(successMessage));
  }

  /**
   * Asserts that the creation time of the simple test project is set. If the time parsed from the
   * {@code docker inspect} command occurs before the specified time (i.e. if it is 1970), then the
   * assertion will fail.
   *
   * @param before the specified time to compare the resulting image's creation time to
   * @param imageReference the image to test
   * @throws IOException if the {@code docker inspect} command fails to run
   * @throws InterruptedException if the {@code docker inspect} command is interrupted
   */
  private static void assertSimpleCreationTimeIsAfter(Instant before, String imageReference)
      throws IOException, InterruptedException {
    String inspect =
        new Command("docker", "inspect", "-f", "{{.Created}}", imageReference).run().trim();
    Instant parsed = Instant.parse(inspect);
    Assert.assertTrue(parsed.isAfter(before) || parsed.equals(before));
  }

  /**
<<<<<<< HEAD
   * Asserts that the test project has the required entrypoint.
   *
   * @param imageReference the image to test
   * @throws IOException if the {@code docker inspect} command fails to run
   * @throws InterruptedException if the {@code docker inspect} command is interrupted
   */
  private static void assertHasEntrypoint(String imageReference)
      throws IOException, InterruptedException {
    Assert.assertThat(
        new Command("docker", "inspect", imageReference).run(),
        CoreMatchers.containsString(
            "            \"Entrypoint\": {\n"
                + "                \"foo\",\n"
                + "                \"bar\",\n"
                + "                \"baz\""));
  }

  /**
   * Asserts that the test project has the required exposed ports.
=======
   * Asserts that the test project has the required exposed ports and labels.
>>>>>>> 4932ade9
   *
   * @param imageReference the image to test
   * @throws IOException if the {@code docker inspect} command fails to run
   * @throws InterruptedException if the {@code docker inspect} command is interrupted
   */
  private static void assertDockerInspect(String imageReference)
      throws IOException, InterruptedException {
    String dockerInspect = new Command("docker", "inspect", imageReference).run();
    Assert.assertThat(
        dockerInspect,
        CoreMatchers.containsString(
            "            \"ExposedPorts\": {\n"
                + "                \"1000/tcp\": {},\n"
                + "                \"2000/udp\": {},\n"
                + "                \"2001/udp\": {},\n"
                + "                \"2002/udp\": {},\n"
                + "                \"2003/udp\": {}"));
    Assert.assertThat(
        dockerInspect,
        CoreMatchers.containsString(
            "            \"Labels\": {\n"
                + "                \"key1\": \"value1\",\n"
                + "                \"key2\": \"value2\"\n"
                + "            }"));
  }

  @Before
  public void setup() throws IOException, InterruptedException {
    // Pull distroless and push to local registry so we can test 'from' credentials
    localRegistry1.pullAndPushToLocal("gcr.io/distroless/java:latest", "distroless/java");
  }

  @Test
  public void testBuild_empty() throws IOException, InterruptedException {
    String targetImage =
        "gcr.io/"
            + IntegrationTestingConfiguration.getGCPProject()
            + "/emptyimage:gradle"
            + System.nanoTime();
    Assert.assertEquals("", buildAndRun(emptyTestProject, targetImage));
    Assert.assertEquals(
        "1970-01-01T00:00:00Z",
        new Command("docker", "inspect", "-f", "{{.Created}}", targetImage).run().trim());
  }

  @Test
  public void testBuild_simple() throws IOException, InterruptedException {
    String targetImage =
        "gcr.io/"
            + IntegrationTestingConfiguration.getGCPProject()
            + "/simpleimage:gradle"
            + System.nanoTime();

    // Test empty output error
    try {
      simpleTestProject.build(
          "clean", JibPlugin.BUILD_IMAGE_TASK_NAME, "-x=classes", "-D_TARGET_IMAGE=" + targetImage);
      Assert.fail();

    } catch (UnexpectedBuildFailure ex) {
      Assert.assertThat(
          ex.getMessage(),
          CoreMatchers.containsString(
              "No classes files were found - did you compile your project?"));
    }

    Instant beforeBuild = Instant.now();
    Assert.assertEquals(
        "Hello, world. An argument.\nfoo\ncat\n", buildAndRun(simpleTestProject, targetImage));
    assertSimpleCreationTimeIsAfter(beforeBuild, targetImage);
  }

  @Test
  public void testBuild_defaultTarget() {
    // Test error when 'to' is missing
    try {
      defaultTargetTestProject.build("clean", JibPlugin.BUILD_IMAGE_TASK_NAME, "-x=classes");
      Assert.fail();
    } catch (UnexpectedBuildFailure ex) {
      Assert.assertThat(
          ex.getMessage(),
          CoreMatchers.containsString(
              "Missing target image parameter, perhaps you should add a 'jib.to.image' "
                  + "configuration parameter to your build.gradle or set the parameter via the "
                  + "commandline (e.g. 'gradle jib --image <your image name>')."));
    }
  }

  @Test
  public void testBuild_complex() throws IOException, InterruptedException {
    String targetImage = "localhost:6000/compleximage:gradle" + System.nanoTime();
    Instant beforeBuild = Instant.now();
    Assert.assertEquals(
        "Hello, world. An argument.\nfoo\ncat\n-Xms512m\n-Xdebug\n",
        buildAndRunComplex(targetImage, "testuser2", "testpassword2", localRegistry2));
    assertSimpleCreationTimeIsAfter(beforeBuild, targetImage);
  }

  @Test
  public void testBuild_complex_sameFromAndToRegistry() throws IOException, InterruptedException {
    String targetImage = "localhost:5000/compleximage:gradle" + System.nanoTime();
    Instant beforeBuild = Instant.now();
    Assert.assertEquals(
        "Hello, world. An argument.\nfoo\ncat\n-Xms512m\n-Xdebug\n",
        buildAndRunComplex(targetImage, "testuser", "testpassword", localRegistry1));
    assertSimpleCreationTimeIsAfter(beforeBuild, targetImage);
  }

  @Test
  public void testDockerDaemon_empty() throws IOException, InterruptedException {
    String targetImage = "emptyimage:gradle" + System.nanoTime();
    Assert.assertEquals("", buildToDockerDaemonAndRun(emptyTestProject, targetImage));
    Assert.assertEquals(
        "1970-01-01T00:00:00Z",
        new Command("docker", "inspect", "-f", "{{.Created}}", targetImage).run().trim());
  }

  @Test
  public void testDockerDaemon_simple() throws IOException, InterruptedException {
    String targetImage = "simpleimage:gradle" + System.nanoTime();
    Instant beforeBuild = Instant.now();
    Assert.assertEquals(
        "Hello, world. An argument.\nfoo\ncat\n",
        buildToDockerDaemonAndRun(simpleTestProject, targetImage));
    assertSimpleCreationTimeIsAfter(beforeBuild, targetImage);
  }

  @Test
  public void testDockerDaemon_defaultTarget() throws IOException, InterruptedException {
    Assert.assertEquals(
        "Hello, world. An argument.\n",
        buildToDockerDaemonAndRun(
            defaultTargetTestProject, "default-target-name:default-target-version"));
  }

  @Test
  public void testBuildTar_simple() throws IOException, InterruptedException {
    String targetImage = "simpleimage:gradle" + System.nanoTime();

    String outputPath =
        simpleTestProject.getProjectRoot().resolve("build").resolve("jib-image.tar").toString();
    Instant beforeBuild = Instant.now();
    BuildResult buildResult =
        simpleTestProject.build(
            "clean", JibPlugin.BUILD_TAR_TASK_NAME, "-D_TARGET_IMAGE=" + targetImage);

    assertBuildSuccess(buildResult, JibPlugin.BUILD_TAR_TASK_NAME, "Built image tarball at ");
    Assert.assertThat(buildResult.getOutput(), CoreMatchers.containsString(outputPath));

    new Command("docker", "load", "--input", outputPath).run();
    Assert.assertEquals(
        "Hello, world. An argument.\nfoo\ncat\n", new Command("docker", "run", targetImage).run());
<<<<<<< HEAD
    assertHasEntrypoint(targetImage);
    assertHasExposedPorts(targetImage);
=======
    assertDockerInspect(targetImage);
>>>>>>> 4932ade9
    assertSimpleCreationTimeIsAfter(beforeBuild, targetImage);
  }

  @Test
  public void testDockerContext() throws IOException, InterruptedException {
    BuildResult buildResult =
        simpleTestProject.build("clean", JibPlugin.DOCKER_CONTEXT_TASK_NAME, "--info");

    assertBuildSuccess(
        buildResult, JibPlugin.DOCKER_CONTEXT_TASK_NAME, "Created Docker context at ");

    String imageName = "jib-gradle-plugin/integration-test" + System.nanoTime();
    new Command(
            "docker",
            "build",
            "-t",
            imageName,
            simpleTestProject
                .getProjectRoot()
                .resolve("build")
                .resolve("jib-docker-context")
                .toString())
        .run();

<<<<<<< HEAD
    assertHasEntrypoint(imageName);
    assertHasExposedPorts(imageName);
=======
    assertDockerInspect(imageName);
>>>>>>> 4932ade9
    Assert.assertEquals(
        "Hello, world. An argument.\nfoo\ncat\n", new Command("docker", "run", imageName).run());

    // Checks that generating the Docker context again is skipped.
    BuildTask upToDateJibDockerContextTask =
        simpleTestProject
            .build(JibPlugin.DOCKER_CONTEXT_TASK_NAME)
            .task(":" + JibPlugin.DOCKER_CONTEXT_TASK_NAME);
    Assert.assertNotNull(upToDateJibDockerContextTask);
    Assert.assertEquals(TaskOutcome.UP_TO_DATE, upToDateJibDockerContextTask.getOutcome());

    // Checks that adding a new file generates the Docker context again.
    Files.createFile(
        simpleTestProject
            .getProjectRoot()
            .resolve("src")
            .resolve("main")
            .resolve("resources")
            .resolve("newfile"));
    try {
      BuildTask reexecutedJibDockerContextTask =
          simpleTestProject
              .build(JibPlugin.DOCKER_CONTEXT_TASK_NAME)
              .task(":" + JibPlugin.DOCKER_CONTEXT_TASK_NAME);
      Assert.assertNotNull(reexecutedJibDockerContextTask);
      Assert.assertEquals(TaskOutcome.SUCCESS, reexecutedJibDockerContextTask.getOutcome());

    } catch (UnexpectedBuildFailure ex) {
      // This might happen on systems without SecureDirectoryStream, so we just ignore it.
      // See com.google.common.io.MoreFiles#deleteDirectoryContents.
      Assert.assertThat(
          ex.getMessage(),
          CoreMatchers.containsString(
              "Export Docker context failed because cannot clear directory"));
    }
  }
}<|MERGE_RESOLUTION|>--- conflicted
+++ resolved
@@ -59,12 +59,7 @@
     Assert.assertThat(buildResult.getOutput(), CoreMatchers.containsString(imageReference));
 
     new Command("docker", "pull", imageReference).run();
-<<<<<<< HEAD
-    assertHasEntrypoint(imageReference);
-    assertHasExposedPorts(imageReference);
-=======
     assertDockerInspect(imageReference);
->>>>>>> 4932ade9
     return new Command("docker", "run", imageReference).run();
   }
 
@@ -85,13 +80,7 @@
     Assert.assertThat(buildResult.getOutput(), CoreMatchers.containsString(imageReference));
 
     targetRegistry.pull(imageReference);
-<<<<<<< HEAD
-    assertHasEntrypoint(imageReference);
-    assertHasExposedPorts(imageReference);
-    assertHasLabels(imageReference);
-=======
     assertDockerInspect(imageReference);
->>>>>>> 4932ade9
     return new Command("docker", "run", imageReference).run();
   }
 
@@ -104,13 +93,7 @@
         buildResult, JibPlugin.BUILD_DOCKER_TASK_NAME, "Built image to Docker daemon as ");
     Assert.assertThat(buildResult.getOutput(), CoreMatchers.containsString(imageReference));
 
-<<<<<<< HEAD
-    assertHasEntrypoint(imageReference);
-    assertHasExposedPorts(imageReference);
-    assertHasLabels(imageReference);
-=======
     assertDockerInspect(imageReference);
->>>>>>> 4932ade9
     return new Command("docker", "run", imageReference).run();
   }
 
@@ -152,29 +135,7 @@
   }
 
   /**
-<<<<<<< HEAD
-   * Asserts that the test project has the required entrypoint.
-   *
-   * @param imageReference the image to test
-   * @throws IOException if the {@code docker inspect} command fails to run
-   * @throws InterruptedException if the {@code docker inspect} command is interrupted
-   */
-  private static void assertHasEntrypoint(String imageReference)
-      throws IOException, InterruptedException {
-    Assert.assertThat(
-        new Command("docker", "inspect", imageReference).run(),
-        CoreMatchers.containsString(
-            "            \"Entrypoint\": {\n"
-                + "                \"foo\",\n"
-                + "                \"bar\",\n"
-                + "                \"baz\""));
-  }
-
-  /**
-   * Asserts that the test project has the required exposed ports.
-=======
-   * Asserts that the test project has the required exposed ports and labels.
->>>>>>> 4932ade9
+   * Asserts that the test project has the required entrypoint, exposed ports and labels.
    *
    * @param imageReference the image to test
    * @throws IOException if the {@code docker inspect} command fails to run
@@ -183,6 +144,13 @@
   private static void assertDockerInspect(String imageReference)
       throws IOException, InterruptedException {
     String dockerInspect = new Command("docker", "inspect", imageReference).run();
+    Assert.assertThat(
+        dockerInspect,
+        CoreMatchers.containsString(
+            "            \"Entrypoint\": {\n"
+                + "                \"foo\",\n"
+                + "                \"bar\",\n"
+                + "                \"baz\""));
     Assert.assertThat(
         dockerInspect,
         CoreMatchers.containsString(
@@ -327,12 +295,7 @@
     new Command("docker", "load", "--input", outputPath).run();
     Assert.assertEquals(
         "Hello, world. An argument.\nfoo\ncat\n", new Command("docker", "run", targetImage).run());
-<<<<<<< HEAD
-    assertHasEntrypoint(targetImage);
-    assertHasExposedPorts(targetImage);
-=======
     assertDockerInspect(targetImage);
->>>>>>> 4932ade9
     assertSimpleCreationTimeIsAfter(beforeBuild, targetImage);
   }
 
@@ -357,12 +320,7 @@
                 .toString())
         .run();
 
-<<<<<<< HEAD
-    assertHasEntrypoint(imageName);
-    assertHasExposedPorts(imageName);
-=======
     assertDockerInspect(imageName);
->>>>>>> 4932ade9
     Assert.assertEquals(
         "Hello, world. An argument.\nfoo\ncat\n", new Command("docker", "run", imageName).run());
 
