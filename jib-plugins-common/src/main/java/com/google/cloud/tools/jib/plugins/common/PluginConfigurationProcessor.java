--- conflicted
+++ resolved
@@ -275,29 +275,25 @@
       return null;
     }
 
-<<<<<<< HEAD
     List<String> classpath = new ArrayList<>(rawExtraClasspath);
     switch (getContainerizingModeChecked(rawConfiguration)) {
       case EXPLODED:
-        classpath.addAll(JavaEntrypointConstructor.defaultExplodedClasspath(appRoot));
+        classpath.add(appRoot.resolve("resources").toString());
+        classpath.add(appRoot.resolve("classes").toString());
+        classpath.add(appRoot.resolve("libs/*").toString());
         break;
       case PACKAGED:
-        classpath.addAll(JavaEntrypointConstructor.defaultPackagedClasspath(appRoot));
+        classpath.add(appRoot.resolve("classpath/*").toString());
+        classpath.add(appRoot.resolve("libs/*").toString());
         break;
       default:
         throw new RuntimeException("BUG: fix the program");
     }
-=======
->>>>>>> e4eef0bf
+
+    String classpathString = String.join(":", classpath);
     String mainClass =
         MainClassResolver.resolveMainClass(
             rawConfiguration.getMainClass().orElse(null), projectProperties);
-
-    List<String> classpath = new ArrayList<>(rawExtraClasspath);
-    classpath.add(appRoot.resolve("resources").toString());
-    classpath.add(appRoot.resolve("classes").toString());
-    classpath.add(appRoot.resolve("libs/*").toString());
-    String classpathString = String.join(":", classpath);
 
     List<String> entrypoint = new ArrayList<>(4 + rawConfiguration.getJvmFlags().size());
     entrypoint.add("java");
